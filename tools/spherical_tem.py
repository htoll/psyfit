--- conflicted
+++ resolved
@@ -37,12 +37,7 @@
 from skimage.morphology import (
     remove_small_objects,
     binary_closing,
-    disk,
-<<<<<<< HEAD
-    h_maxima,
-=======
->>>>>>> 0d1ad369
-)
+    disk)
 from skimage.segmentation import watershed
 from streamlit_plotly_events import plotly_events
 from sklearn.cluster import KMeans
@@ -120,13 +115,8 @@
 # ---------------------------------------------------------------------------
 # Threshold helpers
 # ---------------------------------------------------------------------------
-<<<<<<< HEAD
-
-
-=======
-
-
->>>>>>> 0d1ad369
+
+
 def robust_percentile_cut(data: np.ndarray, p: float = 99.5) -> np.ndarray:
     flat = data.reshape(-1)
     cutoff = np.percentile(flat, p)
@@ -207,10 +197,7 @@
     # Binary image and watershed segmentation
     im_bi = data < threshold
     im_bi = binary_closing(im_bi, disk(3))
-<<<<<<< HEAD
-=======
-    im_bi = remove_small_objects(im_bi, min_size=min_area_px)
->>>>>>> 0d1ad369
+
     dist = distance_transform_edt(im_bi)
     # Use h-maxima transform to mimic MATLAB's imextendedmin
     hmax = h_maxima(dist, 2)
@@ -244,33 +231,6 @@
         ):
             continue
 
-<<<<<<< HEAD
-=======
-    # Prepare measurement containers
-    diameters_nm: List[float] = []
-    hex_axes_nm: List[float] = []
-    lengths_nm: List[float] = []
-    widths_nm: List[float] = []
-
-    # Edge exclusion zone (2 nm)
-    exclusion_zone_px = 2 / nm_per_px if nm_per_px > 0 else 0
-    img_h, img_w = data.shape
-
-    fig, ax = plt.subplots()
-    ax.imshow(data, cmap="gray")
-    ax.axis("off")
-
-    for p in regionprops(labels_ws):
-        minr, minc, maxr, maxc = p.bbox
-        if (
-            minr <= exclusion_zone_px
-            or minc <= exclusion_zone_px
-            or maxr >= img_h - exclusion_zone_px
-            or maxc >= img_w - exclusion_zone_px
-        ):
-            continue
-
->>>>>>> 0d1ad369
         maj = getattr(p, "major_axis_length", 0.0) or 0.0
         minr_axis = getattr(p, "minor_axis_length", 0.0) or 0.0
         area = float(p.area)
@@ -282,11 +242,7 @@
         cy, cx = p.centroid  # note: regionprops returns (row, col)
 
         if shape_type == "Sphere":
-<<<<<<< HEAD
-=======
-            if circ < 0.82 or circ > 1.2:
-                continue
->>>>>>> 0d1ad369
+
             diam_px = (maj + minr_axis) / 2
             d_nm = diam_px * nm_per_px
             if d_nm < 2:
@@ -488,13 +444,7 @@
         sel = next(r for r in results if r["name"] == sel_name)
 
         tab1, tab2 = st.tabs(["Annotated", "Watershed"])
-<<<<<<< HEAD
-        tab1.image(sel["annotated_png"], caption="Detected shapes", use_container_width=True)
-        tab2.image(sel["watershed_png"], caption="Watershed labels", use_container_width=True)
-=======
-        tab1.image(sel["annotated_png"], caption="Detected shapes", use_column_width=True)
-        tab2.image(sel["watershed_png"], caption="Watershed labels", use_column_width=True)
->>>>>>> 0d1ad369
+
 
         # ------------------------------------------------------------------
         # Combined histograms
