--- conflicted
+++ resolved
@@ -33,11 +33,7 @@
 import plotly.graph_objects as go
 import streamlit as st
 from scipy.ndimage import distance_transform_edt
-<<<<<<< HEAD
-from skimage.measure import regionprops, label, find_contours, approximate_polygon
-=======
-from skimage.measure import regionprops, label
->>>>>>> efdeb40c
+
 from skimage.morphology import (
     remove_small_objects,
     binary_closing,
@@ -48,25 +44,6 @@
 
 
 SESSION_CACHE_KEY = "_tem_size_cache"
-<<<<<<< HEAD
-BASE_CACHE_KEY = "_tem_gmm_base_cache"
-
-PLOTLY_SHAPE_CONFIG = {
-    "displaylogo": False,
-    "scrollZoom": False,
-    "modeBarButtonsToRemove": [
-        "zoom3d",
-        "pan3d",
-        "resetCameraDefault3d",
-        "resetCameraLastSave3d",
-        "zoomIn3d",
-        "zoomOut3d",
-        "hoverClosest3d",
-        "hoverCompare3d",
-    ],
-}
-=======
->>>>>>> efdeb40c
 
 # Optional import of ncempy (for reading dm3 files)
 try:  # pragma: no cover - simply a convenience check
@@ -1249,53 +1226,24 @@
 
         records: List[PreprocessedImage] = base_cache["records"]
         min_shape_size_value = float(min_shape_size_input)
-<<<<<<< HEAD
-        processing_key = build_processing_key(file_key, shape_type, min_shape_size_value)
-=======
-        processing_key = build_processing_key(file_payloads, shape_type, min_shape_size_value)
->>>>>>> efdeb40c
-        cache_entry = st.session_state.get(SESSION_CACHE_KEY)
+
 
         if cache_entry and cache_entry.get("key") == processing_key:
             results = cache_entry["results"]
-<<<<<<< HEAD
-        else:
-            with st.spinner("Classifying shapes …"):
-                results = process_dm3_files(
-                    records,
-=======
-            missing_scale_files = cache_entry["missing_scale_files"]
-            threshold_messages = cache_entry["threshold_messages"]
-        else:
-            with st.spinner("Processing …"):
-                results, missing_scale_files, threshold_messages = process_dm3_files(
-                    file_payloads=file_payloads,
->>>>>>> efdeb40c
+
                     shape_type=shape_type,
                     min_shape_size_input=min_shape_size_value,
                 )
             st.session_state[SESSION_CACHE_KEY] = {
                 "key": processing_key,
                 "results": results,
-<<<<<<< HEAD
-            }
-
-        missing_scale_files = list(base_cache["missing_scale_files"])
-        threshold_messages = list(base_cache["threshold_messages"])
-=======
-                "missing_scale_files": missing_scale_files,
-                "threshold_messages": threshold_messages,
-            }
->>>>>>> efdeb40c
+
 
         for file_name, threshold_value in threshold_messages:
             st.info(f"**{file_name}**: GMM threshold = **{threshold_value:.4f}**")
     else:
         st.session_state.pop(SESSION_CACHE_KEY, None)
-<<<<<<< HEAD
-        st.session_state.pop(BASE_CACHE_KEY, None)
-=======
->>>>>>> efdeb40c
+
 
     # Dropdown to select image for display
     if results:
@@ -1517,15 +1465,7 @@
                         st.caption(f"Stats: {summary_hex}")
                 with col_shape:
                     if shape_fig is not None:
-<<<<<<< HEAD
-                        st.plotly_chart(
-                            shape_fig,
-                            use_container_width=True,
-                            config=PLOTLY_SHAPE_CONFIG,
-                        )
-=======
-                        st.plotly_chart(shape_fig, use_container_width=True)
->>>>>>> efdeb40c
+
                         if volume_parts and n_min:
                             st.caption(
                                 f"Volume estimate uses μ values above (overlap n≥{n_min})."
@@ -1653,15 +1593,7 @@
                         st.caption(f"Stats: {summary_len}")
                 with col_shape:
                     if shape_fig is not None:
-<<<<<<< HEAD
-                        st.plotly_chart(
-                            shape_fig,
-                            use_container_width=True,
-                            config=PLOTLY_SHAPE_CONFIG,
-                        )
-=======
-                        st.plotly_chart(shape_fig, use_container_width=True)
->>>>>>> efdeb40c
+
                         if volume_parts and n_min:
                             st.caption(
                                 f"Volume estimate uses μ values above (overlap n≥{n_min})."
