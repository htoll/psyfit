import sif_parser
import numpy as np
import pandas as pd
from skimage.feature import peak_local_max
from skimage.feature import blob_log

from sklearn.linear_model import LinearRegression
from sklearn.metrics import r2_score

import matplotlib.pyplot as plt
from matplotlib.patches import Circle
from matplotlib.colors import LogNorm
from matplotlib.colors import Normalize

import seaborn as sns

from scipy.ndimage import zoom
from scipy.ndimage import gaussian_filter
from scipy.optimize import curve_fit
from scipy.optimize import least_squares

from datetime import date

import streamlit as st
import io
import re
import os
import textwrap

import plotly.express as px
import plotly.graph_objects as go


_PEAK_FOOTPRINT = np.ones((3, 3), dtype=int)
_INTERP_GRID_CACHE = {}
_SKIP_RESULT = object()


def _gaussian_residuals(params, x, y, z):
    A, x0, sx, y0, sy, offset = params
    model = A * np.exp(-((x - x0) ** 2 / (2 * sx ** 2) + (y - y0) ** 2 / (2 * sy ** 2))) + offset
    return model - z


def _get_interp_grids(orig_shape, interp_shape):
    key = (orig_shape[0], orig_shape[1], interp_shape[0], interp_shape[1])
    cached = _INTERP_GRID_CACHE.get(key)
    if cached is None:
        H, W = interp_shape
        if W > 1:
            x_lin = np.linspace(0, orig_shape[1] - 1, W, dtype=np.float64)
        else:
            x_lin = np.zeros(W, dtype=np.float64)
        if H > 1:
            y_lin = np.linspace(0, orig_shape[0] - 1, H, dtype=np.float64)
        else:
            y_lin = np.zeros(H, dtype=np.float64)
        grid_x, grid_y = np.meshgrid(x_lin, y_lin)
        cached = (grid_x.ravel(), grid_y.ravel())
        _INTERP_GRID_CACHE[key] = cached
    return cached


def HWT_aesthetic():
    sns.set_style("ticks")
    sns.set_context("notebook", font_scale=1.5,
                    rc={"lines.linewidth": 2.5,
                        "axes.labelsize": 14,
                        "axes.titlesize": 16})
    palette = sns.color_palette("colorblind")  # pref'd are colorblind, tab20c, muted6
    sns.set_palette(palette)
    sns.despine()
    return palette 

def integrate_sif(sif, threshold=1, region='all', signal='UCNP', pix_size_um=0.1, sig_threshold=0.3):
    image_data, metadata = sif_parser.np_open(sif, ignore_corrupt=True)
    image_data = image_data[0]  # (H, W)

    gainDAC = metadata['GainDAC']
    if gainDAC == 0:
        gainDAC =1 #account for gain turned off
    exposure_time = metadata['ExposureTime']
    accumulate_cycles = metadata['AccumulatedCycles']

    # Normalize counts → photons
    image_data_cps = image_data * (5.0 / gainDAC) / exposure_time / accumulate_cycles

    radius_um_fine = 0.5
    radius_pix_fine = int(radius_um_fine / pix_size_um)
    pix_size_um_sq = pix_size_um ** 2

    # --- Crop image if region specified ---
    region = str(region)
    if region == '3':
        image_data_cps = image_data_cps[0:256, 0:256]
    elif region == '4':
        image_data_cps = image_data_cps[0:256, 256:512]
    elif region == '1':
        image_data_cps = image_data_cps[256:512, 0:256]
    elif region == '2':
        image_data_cps = image_data_cps[256:512, 256:512]
    elif region == 'custom': #accounting for misaligned 638 beam on 250610
        image_data_cps = image_data_cps[312:512, 56:256]

    # else → 'all': use full image

    # --- Detect peaks ---
    smoothed_image = gaussian_filter(image_data_cps, sigma=0.6)
    suppression_radius = max(2, int(0.6 * radius_pix_fine))

    threshold_abs = np.mean(smoothed_image) + threshold * np.std(smoothed_image)*0.1

    if signal == 'UCNP':
        coords = peak_local_max(smoothed_image, min_distance=suppression_radius,
                                threshold_abs=threshold_abs,
                                footprint=_PEAK_FOOTPRINT      # tighter NMS
                               )
    else:
        blobs = blob_log(smoothed_image, min_sigma=0.8, max_sigma=3, num_sigma=5, threshold=5 * threshold)
        coords = blobs[:, :2]

    #print(f"{os.path.basename(sif)}: Found {len(coords)} peaks in region {region}")
    coords = [tuple(c) for c in coords]  # list of (y, x)
    seen = set()  # to avoid infinite loops on duplicates

    i = 0
    while i < len(coords):
        center_y, center_x = coords[i]
        i += 1
        key = (int(center_y), int(center_x))
        if key in seen:
            continue
        seen.add(key)
    
        # Extract subregion
        sub_img, x0_idx, y0_idx = extract_subregion(image_data_cps, center_x, center_y, radius_pix_fine)
    
        # Quick local check for multiple peaks in this subwindow
        sub_blur = gaussian_filter(sub_img, sigma=0.5)
        # relative threshold: 30% of local max avoids noise, keeps siblings
        loc_thr = sub_blur.max() * 0.3
        local_peaks = peak_local_max(
            sub_blur,
            min_distance=2,
            threshold_abs=loc_thr,
            exclude_border=False
        )

        if local_peaks.shape[0] > 1:
            # enqueue each local maximum as its own candidate (translated to image coords)
            for ly, lx in local_peaks:
                ny = y0_idx + ly
                nx = x0_idx + lx
                # skip if extremely close to any already-known coord
                if all((abs(ny - cy) > 1 or abs(nx - cx) > 1) for cy, cx in coords):
                    coords.append((ny, nx))
        continue  # don't fit the ambiguous merged center; handle the new ones


    results = []
    fit_cache = {}
    for center_y, center_x in coords:
        # Extract subregion
        sub_img, x0_idx, y0_idx = extract_subregion(image_data_cps, center_x, center_y, radius_pix_fine)

        # Refine peak
        blurred = gaussian_filter(sub_img, sigma=1)
        local_peak = peak_local_max(blurred, num_peaks=1)
        if local_peak.shape[0] == 0:
            continue
        local_y, local_x = local_peak[0]
        center_x_refined = x0_idx + local_x
        center_y_refined = y0_idx + local_y

        cache_key = (int(center_y_refined), int(center_x_refined))
        cached_result = fit_cache.get(cache_key)
        if cached_result is _SKIP_RESULT:
            continue
        if cached_result is not None:
<<<<<<< HEAD
            # A prior candidate already fit this PSF; skip duplicating it.
=======
            results.append(cached_result.copy())
>>>>>>> ff9ec828
            continue

        # Extract finer subregion
        sub_img_fine, x0_idx_fine, y0_idx_fine = extract_subregion(
            image_data_cps, center_x_refined, center_y_refined, radius_pix_fine
        )
        # # Interpolate to 20x20 grid (like MATLAB)
        # interp_size = 20
        # zoom_factor = interp_size / sub_img_fine.shape[0]
        # sub_img_interp = zoom(sub_img_fine, zoom_factor, order=1)  # bilinear interpolation

        # # Prepare grid
        # # y_indices, x_indices = np.indices(sub_img_fine.shape)
        # # x_coords = (x_indices + x0_idx_fine) * pix_size_um
        # # y_coords = (y_indices + y0_idx_fine) * pix_size_um
        # interp_shape = sub_img_interp.shape
        # y_indices, x_indices = np.indices(interp_shape)
        # x_coords = (x_indices / interp_shape[1] * sub_img_fine.shape[1] + x0_idx_fine) * pix_size_um
        # y_coords = (y_indices / interp_shape[0] * sub_img_fine.shape[0] + y0_idx_fine) * pix_size_um

        # x_flat = x_coords.ravel()
        # y_flat = y_coords.ravel()
        # z_flat = sub_img_interp.ravel() #∆ variable name 250604
        # switch from interp to fitting pixels 250916, noted that we were understimating brightness
        interp_size = 20
        zoom_factor = interp_size / sub_img_fine.shape[0]
        sub_img_interp = zoom(sub_img_fine, zoom_factor, order=1)
        base_x_flat, base_y_flat = _get_interp_grids(sub_img_fine.shape, sub_img_interp.shape)
        x_flat = (base_x_flat + x0_idx_fine) * pix_size_um
        y_flat = (base_y_flat + y0_idx_fine) * pix_size_um
        z_flat = sub_img_interp.ravel()

        # Initial guess
        amp_guess = np.max(sub_img_fine)
        offset_guess = np.min(sub_img_fine)
        x0_guess = center_x_refined * pix_size_um
        y0_guess = center_y_refined * pix_size_um
        sigma_guess = 0.3
        p0 = [amp_guess, x0_guess, sigma_guess, y0_guess, sigma_guess, offset_guess]

        # Fit
        try:
            sigma_ub = 0.3

            lb = [1, x0_guess - 1, 0.0, y0_guess - 1, 0.0, 0.0]
            ub = [2 * amp_guess, x0_guess + 1, sigma_ub, y0_guess + 1, sigma_ub, offset_guess * 1.2]

            # Perform fit
            res = least_squares(_gaussian_residuals, p0, args=(x_flat, y_flat, z_flat), bounds=(lb, ub))
            popt = res.x
            amp_fit, x0_fit, sigx_fit, y0_fit, sigy_fit, offset_fit = popt
            brightness_fit = 2 * np.pi * amp_fit * sigx_fit * sigy_fit / pix_size_um_sq
            roi_min = np.min(sub_img_fine)
            brightness_integrated = np.sum(sub_img_fine) - sub_img_fine.size * roi_min
            #brightness_integrated = np.sum(sub_img_fine) - sub_img_fine.size * offset_fit

            if brightness_integrated > 1e9 or brightness_integrated < 1:
                print(f"Excluded peak for brightness {brightness_integrated:.2e}")
                fit_cache[cache_key] = _SKIP_RESULT
                continue
            EPS = 1e-3
            if sigx_fit > sig_threshold + EPS or sigy_fit > sig_threshold + EPS:
                fit_cache[cache_key] = _SKIP_RESULT
                continue

            # Note: coordinates are already RELATIVE to cropped image
            result = {
                'x_pix': center_x_refined,
                'y_pix': center_y_refined,
                'x_um': x0_fit,
                'y_um': y0_fit,
                'amp_fit': amp_fit,
                'sigx_fit': sigx_fit,
                'sigy_fit': sigy_fit,
                'brightness_fit': brightness_fit,
                'brightness_integrated': brightness_integrated
            }
            results.append(result)
            fit_cache[cache_key] = result.copy()

        except RuntimeError:
            fit_cache[cache_key] = _SKIP_RESULT
            continue

    df = pd.DataFrame(results)
    return df, image_data_cps
    
def gaussian(x, amp, mu, sigma):
  return amp * np.exp(-(x - mu)**2 / (2 * sigma**2))



def plot_brightness(
    image_data_cps,
    df,
    show_fits=True,
    plot_brightness_histogram=False,   
    normalization=False,
    pix_size_um=0.1,
    cmap='magma',
    *,
    interactive=False,                
    dragmode='zoom'                    # 'zoom' (magnifier) or 'pan'
):
    """
    If interactive=False (default): returns a Matplotlib Figure (original behavior).
    If interactive=True: returns a Plotly Figure with box-zoom/pan and crisp vector overlays.
    """
    # --- MATPLOTLIB PATH (UNCHANGED DEFAULT) ---
    if not interactive:
        import matplotlib.pyplot as plt
        from matplotlib.colors import LogNorm
        from matplotlib.patches import Circle

        fig_width, fig_height = 5, 5
        scale = fig_width / 5
        fig, ax = plt.subplots(figsize=(fig_width, fig_height))

        norm = LogNorm() if normalization else None
        im = ax.imshow(image_data_cps + 1, cmap=cmap, norm=norm, origin='lower')
        ax.tick_params(axis='both', length=0, labelleft=False, labelright=False,
                       labeltop=False, labelbottom=False)

        cbar = plt.colorbar(im, ax=ax, fraction=0.046, pad=0.04)
        cbar.ax.tick_params(labelsize=10*scale)
        cbar.set_label('pps', fontsize=10*scale)

        if show_fits and df is not None and not df.empty:
            for _, row in df.iterrows():
                x_px = row['x_pix']
                y_px = row['y_pix']
                brightness_kpps = row['brightness_integrated'] / 1000.0
                radius_px = 2 * max(row['sigx_fit'], row['sigy_fit']) / pix_size_um

                circle = Circle((x_px, y_px), radius_px, color='white',
                                fill=False, linewidth=1*scale, alpha=0.7)
                ax.add_patch(circle)

                ax.text(x_px + 7.5, y_px + 7.5, f"{brightness_kpps:.1f} kpps",
                        color='white', fontsize=7*scale, ha='center', va='center')

        plt.tight_layout()
        HWT_aesthetic()
        return fig

    # --- PLOTLY PATH (INTERACTIVE) ---
    import numpy as np

    # Map Matplotlib colormap names to Plotly scales
    cmap_map = {
        "magma": "Magma", "viridis": "Viridis", "plasma": "Plasma",
        "hot": "Hot", "gray": "Gray", "hsv": "HSV", "cividis": "Cividis", "inferno": "Inferno"
    }
    plotly_scale = cmap_map.get(cmap, "Magma")

    # Approximate LogNorm for image display if requested
    img = image_data_cps.astype(float)
    if normalization:
        eps = max(float(np.percentile(img, 0.01)), 1e-9)
        img_display = np.log10(np.clip(img + 1.0, eps, None))
    else:
        img_display = img

    # Base image with stored cps for hover
    fig = px.imshow(
        img_display,
        origin="lower",
        aspect="equal",
        color_continuous_scale=plotly_scale
    )
    # store original cps values for accurate hover information
    img_custom = np.expand_dims(img, axis=-1)
    fig.data[0].customdata = img_custom
    fig.data[0].hovertemplate = (
        "x=%{x:.0f}px<br>y=%{y:.0f}px<br>pps=%{customdata[0]:.1f}<extra></extra>"
    )
    fig.update_layout(
        margin=dict(l=0, r=0, t=30, b=0),
        dragmode=dragmode,
        coloraxis_colorbar=dict(
            title="pps" if not normalization else "log10(pps)",
            yanchor="middle",
            y=0.5,
            lenmode="fraction",
            len=0.8,
            thickness=20,
        ),
        xaxis_title="X (px)",
        yaxis_title="Y (px)"
    )

    xs = ys = rs = br = None
    if df is not None and not df.empty:
        xs = df["x_pix"].to_numpy()
        ys = df["y_pix"].to_numpy()
        rs = (2 * np.maximum(df["sigx_fit"].to_numpy(), df["sigy_fit"].to_numpy()) / pix_size_um).astype(float)
        br = (df["brightness_integrated"].to_numpy() / 1000.0).astype(float)

        custom = np.stack([br], axis=1)
        fig.add_trace(go.Scatter(
            x=xs,
            y=ys,
            mode="markers",
            marker=dict(size=1, opacity=0),
            name="Fits",
            customdata=custom,
            hovertemplate="x=%{x:.2f}px<br>y=%{y:.2f}px<br>brightness=%{customdata[0]:.1f} kpps<extra></extra>",
            showlegend=False,
        ))

        if show_fits:
            shapes = []
            for x, y, r in zip(xs, ys, rs):
                shapes.append(dict(
                    type="circle",
                    xref="x", yref="y",
                    x0=x - r, x1=x + r,
                    y0=y - r, y1=y + r,
                    line=dict(width=1.5, color="white"),
                    fillcolor="rgba(0,0,0,0)",
                    layer="above",
                ))
            fig.update_layout(shapes=shapes)

            fig.add_trace(go.Scatter(
                x=xs + 7.5, y=ys + 7.5, mode="text",
                text=[f"{v:.1f} kpps" for v in br],
                textfont=dict(color="white", size=10),
                textposition="middle center",
                showlegend=False,
                hoverinfo="skip",
            ))
# Keep pixel coordinates aligned and square pixels
    h, w = img.shape
    fig.update_xaxes(range=[-0.5, w - 0.5], constrain="domain", showgrid=False, zeroline=False)
    fig.update_yaxes(range=[-0.5, h - 0.5], scaleanchor="x", scaleratio=1, showgrid=False, zeroline=False)

    return fig



def plot_histogram(df, min_val=None, max_val=None, num_bins=20, thresholds=None):
    """
    Plots the brightness histogram with a Gaussian fit and optional vertical thresholds.
    
    Args:
        df (pd.DataFrame): DataFrame containing brightness data.
        min_val (float, optional): Minimum brightness value for the histogram.
        max_val (float, optional): Maximum brightness value for the histogram.
        num_bins (int, optional): Number of bins for the histogram.
        thresholds (list, optional): A list of numerical values to plot as vertical lines.
    """
    fig_width, fig_height = 4, 4
    fig, ax = plt.subplots(figsize=(fig_width, fig_height))
    scale = fig_width / 5

    brightness_vals = df['brightness_integrated'].values

    # Apply min/max filtering if specified
    if min_val is not None and max_val is not None:
        brightness_vals = brightness_vals[(brightness_vals >= min_val) & (brightness_vals <= max_val)]

    # If the filtered data is empty, return an empty figure
    if len(brightness_vals) == 0:
        return fig

    # Use the min/max values to define histogram bin edges
    bins = np.linspace(min_val, max_val, num_bins)

    counts, edges, _ = ax.hist(brightness_vals, bins=bins, color='#88CCEE', edgecolor='#88CCEE', alpha=0.7)
    bin_centers = 0.5 * (edges[:-1] + edges[1:])

    # Gaussian fit
    mu, sigma = None, None
    p0 = [np.max(counts), np.mean(brightness_vals), np.std(brightness_vals)]
    try:
        popt, _ = curve_fit(gaussian, bin_centers, counts, p0=p0)
        mu, sigma = popt[1], popt[2]
        x_fit = np.linspace(edges[0], edges[-1], 500)
        y_fit = gaussian(x_fit, *popt)
        ax.plot(x_fit, y_fit, color='black', linewidth=0.75, linestyle='--', label=r"μ = {mu:.0f} ± {sigma:.0f} pps".format(mu=mu, sigma=sigma))
        ax.legend(fontsize=10 * scale)
    except RuntimeError:
        pass  # Fail gracefully if fit doesn't converge

    palette = HWT_aesthetic()
    region_colors = palette[:4]

    # Draw shaded background regions first
    if thresholds:
        all_bounds = [min_val] + sorted(thresholds) + [max_val]
        for i in range(len(all_bounds) - 1):
            ax.axvspan(
                all_bounds[i],
                all_bounds[i + 1],
                color=region_colors[i % len(region_colors)],
                alpha=0.2,
                zorder=0  # optional: send even further back
            )

    # Now draw histogram bars on top
    counts, edges, _ = ax.hist(
        brightness_vals,
        bins=np.linspace(min_val, max_val, num_bins),
        color='#88CCEE',
        edgecolor='#88CCEE',
        alpha=0.7,
        zorder=1
    )

    ax.set_xlabel("Brightness (pps)", fontsize=10 * scale)
    ax.set_ylabel("Count", fontsize=10 * scale)
    ax.tick_params(axis='both', labelsize=10 * scale, width=0.75)
    for spine in ax.spines.values():
        spine.set_linewidth(1)

    HWT_aesthetic()
    plt.tight_layout()
    return fig, mu, sigma


def natural_sort_key(s):
    return [int(text) if text.isdigit() else text.lower() for text in re.split(r'(\d+)', s)]


def sort_UCNP_dye_sifs(uploaded_files, signal_ucnp="976", signal_dye="638"):
    ucnp_files = []
    dye_files = []

    for f in uploaded_files:
        fname = f.name
        has_ucnp = signal_ucnp in fname
        has_dye = signal_dye in fname

        if has_ucnp and not has_dye:
            ucnp_files.append(f)
        elif has_dye and not has_ucnp:
            dye_files.append(f)
        elif has_ucnp and has_dye:
            st.warning(f"File contains both excitation numbers → {fname}")
        else:
            st.warning(f"File contains neither excitation number → {fname}")

    return ucnp_files, dye_files


def match_ucnp_dye_files(ucnps, dyes):
    ucnps_sorted = sorted(ucnps, key=lambda f: natural_sort_key(f.name))
    dyes_sorted = sorted(dyes, key=lambda f: natural_sort_key(f.name))

    dye_map = {}
    for f in dyes_sorted:
        m = re.search(r"(\d+)\.sif$", f.name)
        if m:
            dye_map[int(m.group(1))] = f

    pairs = []
    matched_dyes = set()

    for ucnp_file in ucnps_sorted:
        m = re.search(r"(\d+)\.sif$", ucnp_file.name)
        if not m:
            continue
        uidx = int(m.group(1))

        cand = []
        if (uidx + 1) in dye_map and (uidx + 1) not in matched_dyes:
            cand.append(uidx + 1)
        if (uidx - 1) in dye_map and (uidx - 1) not in matched_dyes:
            cand.append(uidx - 1)

        if cand:
            chosen = cand[0]
            pairs.append((ucnp_file, dye_map[chosen]))
            matched_dyes.add(chosen)

    return pairs


def coloc_subplots(ucnp_file, dye_file, df_dict, colocalization_radius=2, show_fits=True, pix_size_um=0.1):
    ucnp_df, ucnp_img = df_dict[ucnp_file.name]
    dye_df, dye_img = df_dict[dye_file.name]

    required_cols = ['x_pix', 'y_pix', 'sigx_fit', 'sigy_fit', 'brightness_integrated']
    ucnp_has_fit = all(col in ucnp_df.columns for col in required_cols)
    dye_has_fit = all(col in dye_df.columns for col in required_cols)

    colocalized_ucnp = np.zeros(len(ucnp_df), dtype=bool) if ucnp_has_fit else None
    colocalized_dye = np.zeros(len(dye_df), dtype=bool) if dye_has_fit else None
    matched_ucnp = set()
    matched_dye = set()
    matched_records = []

    if show_fits and ucnp_has_fit and dye_has_fit:
        for idx_ucnp, row_ucnp in ucnp_df.iterrows():
            x_ucnp, y_ucnp = row_ucnp['x_pix'], row_ucnp['y_pix']
            mask = ~dye_df.index.isin(matched_dye)
            dx = dye_df.loc[mask, 'x_pix'] - x_ucnp
            dy = dye_df.loc[mask, 'y_pix'] - y_ucnp
            distances = np.hypot(dx, dy)

            if distances.min() <= colocalization_radius:
                best_idx = distances.idxmin()
                matched_ucnp.add(idx_ucnp)
                matched_dye.add(best_idx)
                colocalized_ucnp[idx_ucnp] = True
                idx_dye = dye_df.index.get_loc(best_idx)
                colocalized_dye[idx_dye] = True

                matched_records.append({
                    'source_ucnp_file': ucnp_file.name,
                    'source_dye_file': dye_file.name,
                    'ucnp_x': x_ucnp,
                    'ucnp_y': y_ucnp,
                    'ucnp_brightness': row_ucnp['brightness_integrated'],
                    'dye_x': dye_df.loc[best_idx]['x_pix'],
                    'dye_y': dye_df.loc[best_idx]['y_pix'],
                    'dye_brightness': dye_df.loc[best_idx]['brightness_integrated'],
                    'distance': distances[best_idx],
                })

    fig, axes = plt.subplots(1, 2, figsize=(12, 6))
    ax_u, ax_d = axes

    ax_u.imshow(ucnp_img + 1, cmap='magma', origin='lower', norm=LogNorm())
    ax_d.imshow(dye_img + 1, cmap='magma', origin='lower', norm=LogNorm())

    if show_fits and ucnp_has_fit:
        for is_coloc, (_, row) in zip(colocalized_ucnp, ucnp_df.iterrows()):
            color = 'lime' if is_coloc else 'white'
            radius_px = 4 * max(row['sigx_fit'], row['sigy_fit']) / pix_size_um
            ax_u.add_patch(Circle((row['x_pix'], row['y_pix']), radius_px, edgecolor=color, facecolor='none', lw=1.5))

    if show_fits and dye_has_fit:
        for is_coloc, (_, row) in zip(colocalized_dye, dye_df.iterrows()):
            color = 'lime' if is_coloc else 'white'
            radius_px = 4 * max(row['sigx_fit'], row['sigy_fit']) / pix_size_um
            ax_d.add_patch(Circle((row['x_pix'], row['y_pix']), radius_px, edgecolor=color, facecolor='none', lw=1.5))

    ax_u.set_title(f"UCNP: {ucnp_file.name}")
    ax_d.set_title(f"Dye: {dye_file.name}")

    #st.pyplot(fig)
    st.write(f"UCNP DF shape: {ucnp_df.shape}, dye DF shape: {dye_df.shape}")
    st.write(f"Colocalization radius: {colocalization_radius}")
    st.write(f"UCNP sample coords: {ucnp_df[['x_pix', 'y_pix']].head()}")
    st.write(f"Dye sample coords: {dye_df[['x_pix', 'y_pix']].head()}")
    return pd.DataFrame(matched_records)




def extract_subregion(image, x0, y0, radius_pix):
    x_start = int(max(x0 - radius_pix, 0))
    x_end = int(min(x0 + radius_pix + 1, image.shape[1]))
    y_start = int(max(y0 - radius_pix, 0))
    y_end = int(min(y0 + radius_pix + 1, image.shape[0]))
    return image[y_start:y_end, x_start:x_end], x_start, y_start

def gaussian2d(xy, amp, x0, sigma_x, y0, sigma_y, offset):
    x, y = xy
    return (amp * np.exp(-((x - x0)**2)/(2*sigma_x**2)) *
                 np.exp(-((y - y0)**2)/(2*sigma_y**2)) + offset).ravel()


def plot_all_sifs(sif_files, df_dict, colocalization_radius=2, show_fits=True, normalization=None, save_format = 'SVG', univ_minmax=False, cmap = 'grey'):
    required_cols = ['x_pix', 'y_pix', 'sigx_fit', 'sigy_fit', 'brightness_integrated']
    all_matched_pairs = []

    n_files = len(sif_files)
    n_cols = min(4, max(1, n_files))   # between 1 and 4, never more than files
    n_rows = int(np.ceil(n_files / n_cols))
    fig, axes = plt.subplots(n_rows, n_cols, figsize=(4 * n_cols, 4 * n_rows))
    if isinstance(axes, np.ndarray):
        axes = axes.flatten()
    else:
        axes = [axes]    
    all_vals = []
    if univ_minmax and normalization is None:
        all_vals = []
        for sif_file in sif_files:
            sif_name = sif_file.name
            if sif_name in df_dict:
                all_vals.append(df_dict[sif_name]["image"])
        if all_vals:
            stacked = np.stack(all_vals)
            global_min = stacked.min()
            global_max = stacked.max()
            normalization = Normalize(vmin=global_min, vmax=global_max)
    for i, sif_file in enumerate(sif_files):
        ax = axes[i]
        sif_name = sif_file.name  
        if sif_name not in df_dict:
            st.warning(f"Warning: Data for {sif_name} not found in df_dict. Skipping.")
            continue

        df = df_dict[sif_name]["df"]
        img = df_dict[sif_name]["image"]
        has_fit = all(col in df.columns for col in required_cols)

        colocalized = np.zeros(len(df), dtype=bool) if has_fit else None

        # Colocalization
        if show_fits and has_fit:
            for idx, row in df.iterrows():
                x, y = row['x_pix'], row['y_pix']
                distances = np.sqrt((df['x_pix'] - x) ** 2 + (df['y_pix'] - y) ** 2)
                distances[idx] = np.inf
                if np.any(distances <= colocalization_radius):
                    colocalized[idx] = True
                    closest_idx = distances.idxmin()
                    all_matched_pairs.append({
                        'x': x, 'y': y, 'brightness': row['brightness_integrated'],
                        'closest_x': df.at[closest_idx, 'x_pix'],
                        'closest_y': df.at[closest_idx, 'y_pix'],
                        'closest_brightness': df.at[closest_idx, 'brightness_integrated'],
                        'distance': distances[closest_idx]
                    })

        im = ax.imshow(img + 1, cmap=cmap, origin='lower', norm=normalization)
        # Only show colorbar on the last subplot in the first row (column n_cols-1)
        if not univ_minmax:
            plt.colorbar(im, ax=ax, label='pps', fraction=0.046, pad=0.04)


        basename = os.path.basename(sif_name)
        match = re.search(r'(\d+)\.sif$', basename)
        file_number = match.group(1) if match else '?'

        # Overlay fits
        if show_fits and has_fit:
            for is_coloc, (_, row) in zip(colocalized, df.iterrows()):
                color = 'lime' if is_coloc else 'white'
                radius_px = 4 * max(row['sigx_fit'], row['sigy_fit']) / 0.1
                circle = Circle((row['x_pix'], row['y_pix']), radius_px, color=color, fill=False, linewidth=1, alpha=0.7)
                ax.add_patch(circle)
                ax.text(row['x_pix'] + 7.5, row['y_pix'] + 7.5,
                        f"{row['brightness_integrated']/1000:.1f} kpps",
                        color=color, fontsize=7, ha='center', va='center')

        wrapped_basename = "\n".join(textwrap.wrap(basename, width=25))
        ax.set_title(f"Sif {file_number}\n{wrapped_basename}", fontsize = 10)
        ax.axis('off')

    # Turn off unused axes
    for ax in axes[n_files:]:
        ax.axis('off')
    if univ_minmax:
        colorbar_ax = axes[min(n_cols - 1, n_files - 1)]
        im = colorbar_ax.images[0]  # Get the image from that subplot
        plt.colorbar(im, ax=colorbar_ax, label='pps', fraction=0.046, pad=0.04)

    plt.tight_layout()

    # Show the figure
    st.pyplot(fig)

    

    # Download button
    buf = io.BytesIO()
    
    # Save the figure to the binary buffer
    # Use bbox_inches='tight' for better layouts
    fig.savefig(buf, format=save_format, bbox_inches='tight')
    
    # Get the value from the binary buffer
    plot_data = buf.getvalue()
    buf.close()

    # Define the mime type based on the format
    if save_format.lower() == 'svg':
        mime_type = "image/svg+xml"
    elif save_format.lower() == 'tiff':
        mime_type = "image/tiff"
    elif save_format.lower() == 'png':
        mime_type = "image/png"
    elif save_format.lower() == 'jpeg' or save_format.lower() == 'jpg':
        mime_type = "image/jpeg"
    else:
        mime_type = "application/octet-stream" # Default for unknown formats

    today = date.today().strftime('%Y%m%d')
    download_name = f"sif_grid_{today}.{save_format}"
    
    st.download_button(
        label=f"Download all plots as {save_format.upper()}",
        data=plot_data,
        file_name=download_name,
        mime=mime_type
    )

    # Return colocalization results
    if all_matched_pairs:
        return pd.DataFrame(all_matched_pairs)
    return None

<|MERGE_RESOLUTION|>--- conflicted
+++ resolved
@@ -177,12 +177,9 @@
         if cached_result is _SKIP_RESULT:
             continue
         if cached_result is not None:
-<<<<<<< HEAD
             # A prior candidate already fit this PSF; skip duplicating it.
-=======
-            results.append(cached_result.copy())
->>>>>>> ff9ec828
-            continue
+
+            results.append(cached_result.copy
 
         # Extract finer subregion
         sub_img_fine, x0_idx_fine, y0_idx_fine = extract_subregion(
